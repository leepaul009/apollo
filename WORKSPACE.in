workspace(name = "apollo")

# googletest (GTest and GMock)
new_http_archive(
    name = "gtest",
    build_file = "third_party/gtest.BUILD",
    sha256 = "58a6f4277ca2bc8565222b3bbd58a177609e9c488e8a72649359ba51450db7d8",
    strip_prefix = "googletest-release-1.8.0",
    url = "https://github.com/google/googletest/archive/release-1.8.0.tar.gz",
)

# gflags
http_archive(
    name = "com_github_gflags_gflags",
    sha256 = "466c36c6508a451734e4f4d76825cf9cd9b8716d2b70ef36479ae40f08271f88",
    strip_prefix = "gflags-2.2.0",
    url = "https://github.com/gflags/gflags/archive/v2.2.0.tar.gz",
)

bind(
    name = "gflags",
    actual = "@com_github_gflags_gflags//:gflags",
)

# glog
new_http_archive(
    name = "glog",
    build_file = "third_party/glog.BUILD",
    sha256 = "7580e408a2c0b5a89ca214739978ce6ff480b5e7d8d7698a2aa92fadc484d1e0",
    strip_prefix = "glog-0.3.5",
    url = "https://github.com/google/glog/archive/v0.3.5.tar.gz",
)

# Google Benchmark
new_http_archive(
    name = "benchmark",
    build_file = "third_party/benchmark.BUILD",
    sha256 = "e7334dd254434c6668e33a54c8f839194c7c61840d52f4b6258eee28e9f3b20e",
    strip_prefix = "benchmark-1.1.0",
    url = "https://github.com/google/benchmark/archive/v1.1.0.tar.gz",
)

<<<<<<< HEAD
# proto rules (Protobuf and GRPC)
http_archive(
    name = "org_pubref_rules_protobuf",
    sha256 = "646b39438d8eeba02d9af890dee444c7e4e9d08ae8611bc0e0621257010162db",
    strip_prefix = "rules_protobuf-0.7.1",
    url = "https://github.com/pubref/rules_protobuf/archive/v0.7.1.tar.gz",
)

load("@org_pubref_rules_protobuf//cpp:rules.bzl", "cpp_proto_repositories")

cpp_proto_repositories(
    lang_deps = {
        # Grpc repo is required by multiple languages but we put it here.
        "com_github_grpc_grpc": {
            "rule": "git_repository",
            "remote": "https://github.com/grpc/grpc.git",
            "init_submodules": True,
            "commit": "3808b6efe66b87269d43847bc113e94e2d3d28fb",
            #"tag": "v1.0.1",
        },

        # Hooray! The boringssl team provides a "chromium-stable-with-bazel" branch
        # with all BUILD files ready to go.
        "boringssl": {
            "rule": "http_archive",
            "url": "https://github.com/wanglei828/third-party/raw/master/chromium-stable-with-bazel.zip",
        },

        # libssl is required for c++ grpc where it is expected in
        # //external:libssl.  This can be either boringssl or openssl.
        "libssl": {
            "rule": "bind",
            "actual": "@boringssl//boringssl-chromium-stable-with-bazel:ssl",
        },

        # C-library for zlib
        "com_github_madler_zlib": {
            "rule": "new_git_repository",
            "remote": "https://github.com/madler/zlib",
            "tag": "v1.2.8",
            "build_file": "third_party/com_github_madler_zlib.BUILD",
        },

        # grpc++ expects //external:zlib
        "zlib": {
            "rule": "bind",
            "actual": "@com_github_madler_zlib//:zlib",
        },

        # grpc++ expects "//external:protobuf_clib"
        "protobuf_clib": {
            "rule": "bind",
            "actual": "@com_github_google_protobuf//:protobuf",
        },

        # grpc++ expects //external:nanopb
        "nanopb": {
            "rule": "bind",
            "actual": "@com_github_grpc_grpc//third_party/nanopb",
        },

        # Bind the executable cc_binary grpc plugin into
        # //external:protoc_gen_grpc_cpp.  Expects
        # //external:protobuf_compiler. TODO: is it really necessary to
        # bind it in external?
        "protoc_gen_grpc_cpp": {
            "rule": "bind",
            "actual": "@com_github_grpc_grpc//:grpc_cpp_plugin",
        },

        # Bind the protobuf proto_lib into //external.  Required for
        # compiling the protoc_gen_grpc plugin
        "protobuf_compiler": {
            "rule": "bind",
            "actual": "@com_github_google_protobuf//:protoc_lib",
        },

        # GTest is for our own internal cc tests.
        "gtest": {
            "rule": "new_git_repository",
            "remote": "https://github.com/google/googletest.git",
            "commit": "ed9d1e1ff92ce199de5ca2667a667cd0a368482a",
            "build_file": "third_party/protobuf_gtest.BUILD",
        },
    },
)

load("@org_pubref_rules_protobuf//python:rules.bzl", "py_proto_repositories")

py_proto_repositories()

=======
>>>>>>> ccac7c62
# cpplint from google style guide
new_git_repository(
    name = "google_styleguide",
    build_file = "third_party/google_styleguide.BUILD",
    commit = "159b4c81bbca97a9ca00f1195a37174388398a67",
    remote = "https://github.com/google/styleguide.git",
)

# eigen
new_http_archive(
    name = "eigen",
    build_file = "third_party/eigen.BUILD",
    sha256 = "04f8a4fa4afedaae721c1a1c756afeea20d3cdef0ce3293982cf1c518f178502",
    strip_prefix = "eigen-eigen-b9cd8366d4e8",
    url = "https://bitbucket.org/eigen/eigen/get/3.2.10.tar.gz",
)

# CivetWeb (web server)
new_http_archive(
    name = "civetweb",
    build_file = "third_party/civetweb.BUILD",
    sha256 = "880d741724fd8de0ebc77bc5d98fa673ba44423dc4918361c3cd5cf80955e36d",
    strip_prefix = "civetweb-1.9.1",
    url = "https://github.com/civetweb/civetweb/archive/v1.9.1.tar.gz",
)

# curlpp
new_http_archive(
    name = "curlpp",
    build_file = "third_party/curlpp.BUILD",
    sha256 = "97e3819bdcffc3e4047b6ac57ca14e04af85380bd93afe314bee9dd5c7f46a0a",
    strip_prefix = "curlpp-0.8.1",
    url = "https://github.com/jpbarrette/curlpp/archive/v0.8.1.tar.gz",
)

#ros
new_http_archive(
    name = "ros",
    build_file = "third_party/ros.BUILD",
    strip_prefix = "ros",
    url = "https://github.com/ApolloAuto/apollo-platform/releases/download/1.5.0/ros-indigo-apollo-1.5.0-MACHINE_ARCH.tar.gz",
)

# OpenCV 2.4.13.2
new_http_archive(
    name = "opencv2",
    build_file = "third_party/opencv2.BUILD",
    strip_prefix = "opencv-2.4.13.2",
    url = "https://github.com/opencv/opencv/archive/2.4.13.2.zip",
)

# PCL 1.7
# =======
# This requires libpcl-dev to be installed in your Ubuntu/Debian.
new_local_repository(
    name = "pcl",
    build_file = "third_party/pcl.BUILD",
    path = "/usr/local/include/pcl-1.7",
)

new_local_repository(
    name = "glew",
    build_file = "third_party/glew.BUILD",
    path = "/usr/include",
)

new_local_repository(
    name = "opengl",
    build_file = "third_party/opengl.BUILD",
    path = "/usr/include",
)

new_local_repository(
    name = "glfw",
    build_file = "third_party/glfw.BUILD",
    path = "/usr/include",
)

new_local_repository(
    name = "vtk",
    build_file = "third_party/vtk.BUILD",
    path = "/usr/include/vtk-5.8",
)

# Caffe
new_local_repository(
    name = "caffe",
    build_file = "third_party/caffe.BUILD",
    path = "/usr/include/caffe",
)

# YAML-CPP
new_http_archive(
    name = "yaml_cpp",
    build_file = "third_party/yaml_cpp.BUILD",
    strip_prefix = "yaml-cpp-yaml-cpp-0.5.3",
    url = "https://github.com/jbeder/yaml-cpp/archive/yaml-cpp-0.5.3.zip",
)

# qpOASES
new_http_archive(
    name = "qp_oases",
    build_file = "third_party/qp_oases.BUILD",
    sha256 = "ae15eee80455c26d0c26078498893582b67b1d71df18f14f12591023561e5f88",
    strip_prefix = "qpOASES-3.2.1",
    url = "https://www.coin-or.org/download/source/qpOASES/qpOASES-3.2.1.zip",
)

# Proj.4
new_http_archive(
    name = "proj4",
    build_file = "third_party/proj4.BUILD",
    strip_prefix = "proj.4-4.9.3",
    url = "https://github.com/OSGeo/proj.4/archive/4.9.3.zip",
)

# tinyxml2
new_http_archive(
    name = "tinyxml2",
    build_file = "third_party/tinyxml2.BUILD",
    strip_prefix = "tinyxml2-5.0.1",
    url = "https://github.com/leethomason/tinyxml2/archive/5.0.1.zip",
)

#protobuf 3.3
http_archive(
    name = "com_google_protobuf",
    strip_prefix = "protobuf-3.3.0",
    url = "https://github.com/google/protobuf/releases/download/v3.3.0/protobuf-cpp-3.3.0.tar.gz",
)<|MERGE_RESOLUTION|>--- conflicted
+++ resolved
@@ -40,100 +40,6 @@
     url = "https://github.com/google/benchmark/archive/v1.1.0.tar.gz",
 )
 
-<<<<<<< HEAD
-# proto rules (Protobuf and GRPC)
-http_archive(
-    name = "org_pubref_rules_protobuf",
-    sha256 = "646b39438d8eeba02d9af890dee444c7e4e9d08ae8611bc0e0621257010162db",
-    strip_prefix = "rules_protobuf-0.7.1",
-    url = "https://github.com/pubref/rules_protobuf/archive/v0.7.1.tar.gz",
-)
-
-load("@org_pubref_rules_protobuf//cpp:rules.bzl", "cpp_proto_repositories")
-
-cpp_proto_repositories(
-    lang_deps = {
-        # Grpc repo is required by multiple languages but we put it here.
-        "com_github_grpc_grpc": {
-            "rule": "git_repository",
-            "remote": "https://github.com/grpc/grpc.git",
-            "init_submodules": True,
-            "commit": "3808b6efe66b87269d43847bc113e94e2d3d28fb",
-            #"tag": "v1.0.1",
-        },
-
-        # Hooray! The boringssl team provides a "chromium-stable-with-bazel" branch
-        # with all BUILD files ready to go.
-        "boringssl": {
-            "rule": "http_archive",
-            "url": "https://github.com/wanglei828/third-party/raw/master/chromium-stable-with-bazel.zip",
-        },
-
-        # libssl is required for c++ grpc where it is expected in
-        # //external:libssl.  This can be either boringssl or openssl.
-        "libssl": {
-            "rule": "bind",
-            "actual": "@boringssl//boringssl-chromium-stable-with-bazel:ssl",
-        },
-
-        # C-library for zlib
-        "com_github_madler_zlib": {
-            "rule": "new_git_repository",
-            "remote": "https://github.com/madler/zlib",
-            "tag": "v1.2.8",
-            "build_file": "third_party/com_github_madler_zlib.BUILD",
-        },
-
-        # grpc++ expects //external:zlib
-        "zlib": {
-            "rule": "bind",
-            "actual": "@com_github_madler_zlib//:zlib",
-        },
-
-        # grpc++ expects "//external:protobuf_clib"
-        "protobuf_clib": {
-            "rule": "bind",
-            "actual": "@com_github_google_protobuf//:protobuf",
-        },
-
-        # grpc++ expects //external:nanopb
-        "nanopb": {
-            "rule": "bind",
-            "actual": "@com_github_grpc_grpc//third_party/nanopb",
-        },
-
-        # Bind the executable cc_binary grpc plugin into
-        # //external:protoc_gen_grpc_cpp.  Expects
-        # //external:protobuf_compiler. TODO: is it really necessary to
-        # bind it in external?
-        "protoc_gen_grpc_cpp": {
-            "rule": "bind",
-            "actual": "@com_github_grpc_grpc//:grpc_cpp_plugin",
-        },
-
-        # Bind the protobuf proto_lib into //external.  Required for
-        # compiling the protoc_gen_grpc plugin
-        "protobuf_compiler": {
-            "rule": "bind",
-            "actual": "@com_github_google_protobuf//:protoc_lib",
-        },
-
-        # GTest is for our own internal cc tests.
-        "gtest": {
-            "rule": "new_git_repository",
-            "remote": "https://github.com/google/googletest.git",
-            "commit": "ed9d1e1ff92ce199de5ca2667a667cd0a368482a",
-            "build_file": "third_party/protobuf_gtest.BUILD",
-        },
-    },
-)
-
-load("@org_pubref_rules_protobuf//python:rules.bzl", "py_proto_repositories")
-
-py_proto_repositories()
-
-=======
->>>>>>> ccac7c62
 # cpplint from google style guide
 new_git_repository(
     name = "google_styleguide",
