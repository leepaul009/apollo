--- conflicted
+++ resolved
@@ -168,12 +168,8 @@
         ":planning_gflags",
         ":st_graph_data",
         "//cyber/common:log",
-<<<<<<< HEAD
-        "//modules/common/proto:pnc_point_cc_proto",
-=======
         "//modules/common/math",
         "//modules/common/proto:pnc_point_proto",
->>>>>>> 5aaf03a6
         "//modules/common/util:point_factory",
         "//modules/common/vehicle_state:vehicle_state_provider",
         "//modules/map/pnc_map",
@@ -518,12 +514,8 @@
         "//cyber",
         "//modules/planning/common:planning_gflags",
         "//modules/planning/common/util:util_lib",
-<<<<<<< HEAD
+        "//modules/planning/pipeline:evaluator_logger",
         "//modules/planning/proto:learning_data_cc_proto",
-=======
-        "//modules/planning/pipeline:evaluator_logger",
-        "//modules/planning/proto:learning_data_proto",
->>>>>>> 5aaf03a6
     ],
 )
 
