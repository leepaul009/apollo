load("@rules_cc//cc:defs.bzl", "cc_library", "cc_test")
load("//tools:cpplint.bzl", "cpplint")

package(default_visibility = ["//visibility:public"])

cc_library(
    name = "indexed_list",
    hdrs = ["indexed_list.h"],
    copts = [
        "-DMODULE_NAME=\\\"planning\\\"",
    ],
    deps = [
        "//modules/common/util:map_util",
        "//third_party:boost",
    ],
)

cc_test(
    name = "indexed_list_test",
    size = "small",
    srcs = ["indexed_list_test.cc"],
    deps = [
        ":indexed_list",
        "//modules/common/util",
        "//third_party:boost",
        "@com_google_googletest//:gtest_main",
    ],
)

cc_library(
    name = "indexed_queue",
    hdrs = ["indexed_queue.h"],
    copts = [
        "-DMODULE_NAME=\\\"planning\\\"",
    ],
    deps = [
        "//modules/common/util:map_util",
    ],
)

cc_test(
    name = "indexed_queue_test",
    size = "small",
    srcs = ["indexed_queue_test.cc"],
    deps = [
        ":indexed_queue",
        "//modules/common/util",
        "@com_google_googletest//:gtest_main",
    ],
)

filegroup(
    name = "common_testdata",
    srcs = glob([
        "testdata/**",
    ]),
)

cc_library(
    name = "obstacle",
    srcs = ["obstacle.cc"],
    hdrs = ["obstacle.h"],
    copts = [
        "-DMODULE_NAME=\\\"planning\\\"",
    ],
    deps = [
        ":indexed_list",
        "//modules/common/configs:vehicle_config_helper",
        "//modules/common/util:map_util",
        "//modules/planning/common/speed:st_boundary",
        "//modules/planning/proto:planning_cc_proto",
        "//modules/planning/reference_line",
        "//modules/prediction/proto:feature_cc_proto",
        "//modules/prediction/proto:lane_graph_cc_proto",
        "//modules/prediction/proto:prediction_obstacle_cc_proto",
        "//modules/prediction/proto:prediction_point_cc_proto",
        "//modules/prediction/proto:scenario_cc_proto",
    ],
)

cc_test(
    name = "obstacle_test",
    size = "small",
    srcs = ["obstacle_test.cc"],
    data = [
        "//modules/planning/common:common_testdata",
    ],
    deps = [
        ":obstacle",
        "//modules/common/util",
        "//modules/perception/proto:perception_lane_cc_proto",
        "//third_party:boost",
        "@com_google_googletest//:gtest_main",
    ],
)

cc_library(
    name = "obstacle_blocking_analyzer",
    srcs = ["obstacle_blocking_analyzer.cc"],
    hdrs = ["obstacle_blocking_analyzer.h"],
    copts = [
        "-DMODULE_NAME=\\\"planning\\\"",
    ],
    deps = [
        ":frame",
        "//modules/common/configs:vehicle_config_helper",
        "//modules/planning/reference_line",
    ],
)

cc_library(
    name = "path_boundary",
    srcs = ["path_boundary.cc"],
    hdrs = ["path_boundary.h"],
)

cc_library(
    name = "planning_context",
    srcs = ["planning_context.cc"],
    hdrs = ["planning_context.h"],
    copts = [
        "-DMODULE_NAME=\\\"planning\\\"",
    ],
    deps = [
        "//cyber/common",
        "//modules/planning/common/path:path_data",
        "//modules/planning/proto:planning_status_cc_proto",
        "@eigen",
    ],
)

cc_library(
    name = "path_decision",
    srcs = ["path_decision.cc"],
    hdrs = ["path_decision.h"],
    copts = [
        "-DMODULE_NAME=\\\"planning\\\"",
    ],
    deps = [
        ":obstacle",
        "//modules/planning/reference_line",
    ],
)

cc_library(
    name = "planning_gflags",
    srcs = ["planning_gflags.cc"],
    hdrs = ["planning_gflags.h"],
    copts = [
        "-DMODULE_NAME=\\\"planning\\\"",
    ],
    deps = [
        "@com_github_gflags_gflags//:gflags",
    ],
)

cc_library(
    name = "reference_line_info",
    srcs = ["reference_line_info.cc"],
    hdrs = ["reference_line_info.h"],
    copts = [
        "-DMODULE_NAME=\\\"planning\\\"",
    ],
    deps = [
        ":ego_info",
        ":path_boundary",
        ":path_decision",
        ":planning_gflags",
        ":st_graph_data",
        "//cyber/common:log",
        "//modules/common/math",
        "//modules/common/proto:pnc_point_proto",
        "//modules/common/util:point_factory",
        "//modules/common/vehicle_state:vehicle_state_provider",
        "//modules/map/pnc_map",
        "//modules/map/proto:map_cc_proto",
        "//modules/planning/common/path:path_data",
        "//modules/planning/common/speed:speed_data",
        "//modules/planning/common/trajectory:discretized_trajectory",
        "//modules/planning/common/trajectory:publishable_trajectory",
        "//modules/planning/proto:lattice_structure_cc_proto",
        "//modules/planning/reference_line",
        "@eigen",
    ],
)

cc_test(
    name = "reference_line_info_test",
    size = "small",
    srcs = ["reference_line_info_test.cc"],
    deps = [
        ":reference_line_info",
        "@com_google_googletest//:gtest_main",
    ],
)

cc_library(
    name = "speed_profile_generator",
    srcs = ["speed_profile_generator.cc"],
    hdrs = ["speed_profile_generator.h"],
    copts = [
        "-DMODULE_NAME=\\\"planning\\\"",
    ],
    deps = [
        ":frame",
        ":reference_line_info",
        "//modules/common/proto:pnc_point_cc_proto",
        "//modules/planning/common/speed:speed_data",
        "//modules/planning/math/curve1d",
        "//modules/planning/math/curve1d:polynomial_curve1d",
        "//modules/planning/math/curve1d:quartic_polynomial_curve1d",
        "//modules/planning/math/curve1d:quintic_polynomial_curve1d",
        "//modules/planning/math/piecewise_jerk:piecewise_jerk_speed_problem",
        "//modules/planning/proto:planning_config_cc_proto",
    ],
)

cc_test(
    name = "speed_profile_generator_test",
    size = "small",
    srcs = ["speed_profile_generator_test.cc"],
    deps = [
        ":speed_profile_generator",
        "@com_google_googletest//:gtest_main",
    ],
)

cc_library(
    name = "local_view",
    hdrs = ["local_view.h"],
    copts = [
        "-DMODULE_NAME=\\\"planning\\\"",
    ],
    deps = [
<<<<<<< HEAD
        "//modules/canbus/proto:chassis_cc_proto",
        "//modules/localization/proto:localization_cc_proto",
        "//modules/map/relative_map/proto:navigation_cc_proto",
        "//modules/perception/proto:traffic_light_detection_cc_proto",
        "//modules/planning/proto:pad_msg_cc_proto",
        "//modules/prediction/proto:prediction_obstacle_cc_proto",
        "//modules/routing/proto:routing_cc_proto",
=======
        "//modules/localization/proto:localization_proto",
        "//modules/map/relative_map/proto:navigation_proto",
        "//modules/perception/proto:perception_proto",
        "//modules/planning/proto:planning_proto",
        "//modules/prediction/proto:prediction_proto",
        "//modules/storytelling/proto:story_proto",
>>>>>>> df2dd0ab
    ],
)

cc_library(
    name = "frame",
    srcs = ["frame.cc"],
    hdrs = ["frame.h"],
    copts = [
        "-DMODULE_NAME=\\\"planning\\\"",
    ],
    deps = [
        ":feature_output",
        ":indexed_queue",
        ":local_view",
        ":obstacle",
        ":open_space_info",
        ":reference_line_info",
        "//cyber/common:log",
        "//modules/common/configs:vehicle_config_helper",
        "//modules/common/monitor_log",
        "//modules/common/vehicle_state:vehicle_state_provider",
        "//modules/map/hdmap:hdmap_util",
        "//modules/map/pnc_map",
        "//modules/planning/common/trajectory:discretized_trajectory",
        "//modules/planning/common/trajectory:publishable_trajectory",
        "//modules/planning/common/util:util_lib",
        "//modules/planning/proto:learning_data_cc_proto",
        "//modules/planning/proto:planning_cc_proto",
        "//modules/planning/proto:planning_config_cc_proto",
        "//modules/planning/reference_line:reference_line_provider",
        "@eigen",
    ],
)

cc_test(
    name = "frame_test",
    size = "small",
    srcs = ["frame_test.cc"],
    data = [
        "//modules/planning/common:common_testdata",
    ],
    deps = [
        ":frame",
        "//modules/common/util",
        "//modules/map/hdmap:hdmap_util",
        "//modules/planning/proto:planning_config_cc_proto",
        "@com_google_googletest//:gtest_main",
    ],
)

cc_library(
    name = "history",
    srcs = ["history.cc"],
    hdrs = ["history.h"],
    copts = [
        "-DMODULE_NAME=\\\"planning\\\"",
    ],
    deps = [
        ":planning_gflags",
        "//cyber/common",
        "//modules/planning/proto:decision_cc_proto",
        "//modules/planning/proto:planning_cc_proto",
        "@eigen",
    ],
)

cc_test(
    name = "history_test",
    size = "small",
    srcs = ["history_test.cc"],
    deps = [
        ":history",
        "@com_google_googletest//:gtest_main",
    ],
)

cc_library(
    name = "speed_limit",
    srcs = ["speed_limit.cc"],
    hdrs = ["speed_limit.h"],
    copts = [
        "-DMODULE_NAME=\\\"planning\\\"",
    ],
    deps = [
        "//modules/common/math",
    ],
)

cc_test(
    name = "speed_limit_test",
    size = "small",
    srcs = ["speed_limit_test.cc"],
    deps = [
        ":speed_limit",
        "@com_google_googletest//:gtest_main",
    ],
)

cc_library(
    name = "ego_info",
    srcs = ["ego_info.cc"],
    hdrs = ["ego_info.h"],
    copts = [
        "-DMODULE_NAME=\\\"planning\\\"",
    ],
    deps = [
        ":obstacle",
        "//cyber/common:log",
        "//modules/common/configs:vehicle_config_helper",
        "//modules/common/configs/proto:vehicle_config_cc_proto",
        "//modules/common/math:geometry",
        "//modules/common/vehicle_state/proto:vehicle_state_cc_proto",
        "//modules/planning/reference_line",
        "//modules/prediction/proto:feature_cc_proto",
        "//modules/prediction/proto:lane_graph_cc_proto",
        "//modules/prediction/proto:prediction_obstacle_cc_proto",
        "//modules/prediction/proto:prediction_point_cc_proto",
        "//modules/prediction/proto:scenario_cc_proto",
        "@eigen",
    ],
)

cc_test(
    name = "ego_info_test",
    size = "small",
    srcs = ["ego_info_test.cc"],
    deps = [
        ":ego_info",
        ":frame",
        "@com_google_googletest//:gtest_main",
    ],
)

cc_library(
    name = "planning_common",
    copts = [
        "-DMODULE_NAME=\\\"planning\\\"",
    ],
    deps = [
        ":ego_info",
        ":frame",
        ":planning_gflags",
        ":speed_limit",
        ":st_graph_data",
        "//cyber/common:log",
        "//modules/localization/common:localization_common",
        "//modules/localization/proto:localization_cc_proto",
        "@eigen",
    ],
)

cc_library(
    name = "trajectory_stitcher",
    srcs = ["trajectory_stitcher.cc"],
    hdrs = ["trajectory_stitcher.h"],
    deps = [
        "//cyber/common:log",
        "//modules/common/proto:pnc_point_cc_proto",
        "//modules/common/vehicle_model",
        "//modules/planning/common:planning_gflags",
        "//modules/planning/common/trajectory:publishable_trajectory",
        "//modules/planning/reference_line",
    ],
)

cc_library(
    name = "open_space_info",
    srcs = ["open_space_info.cc"],
    hdrs = ["open_space_info.h"],
    deps = [
        "//cyber/common:log",
        "//modules/common/configs:vehicle_config_helper",
        "//modules/common/vehicle_state/proto:vehicle_state_cc_proto",
        "//modules/map/hdmap:hdmap_util",
        "//modules/map/pnc_map",
        "//modules/planning/common:indexed_queue",
        "//modules/planning/common:obstacle",
        "//modules/planning/common:planning_gflags",
        "//modules/planning/common/trajectory:discretized_trajectory",
        "//modules/planning/common/trajectory:publishable_trajectory",
        "@eigen",
    ],
)

cc_test(
    name = "open_space_info_test",
    size = "small",
    srcs = ["open_space_info_test.cc"],
    deps = [
        "open_space_info",
        "//third_party:boost",
        "@com_google_googletest//:gtest_main",
    ],
)

cc_library(
    name = "st_graph_data",
    srcs = ["st_graph_data.cc"],
    hdrs = ["st_graph_data.h"],
    copts = ["-DMODULE_NAME=\\\"planning\\\""],
    deps = [
        ":planning_gflags",
        ":speed_limit",
        "//modules/planning/common/speed:st_boundary",
        "//modules/planning/proto:st_drivable_boundary_cc_proto",
    ],
)

cc_test(
    name = "st_graph_data_test",
    size = "small",
    srcs = ["st_graph_data_test.cc"],
    deps = [
        ":st_graph_data",
        "//cyber/common:log",
        "//modules/common/time",
        "//modules/common/util",
        "@com_google_googletest//:gtest_main",
    ],
)

cc_library(
    name = "feature_output",
    srcs = ["feature_output.cc"],
    hdrs = ["feature_output.h"],
    copts = [
        "-DMODULE_NAME=\\\"planning\\\"",
    ],
    deps = [
        "//cyber",
        "//modules/common/util",
        "//modules/planning/common:planning_gflags",
        "//modules/planning/proto:learning_data_cc_proto",
    ],
)

cc_library(
    name = "message_process",
    srcs = ["message_process.cc"],
    hdrs = ["message_process.h"],
    copts = [
        "-DMODULE_NAME=\\\"planning\\\"",
    ],
    deps = [
        "//cyber",
        "//modules/canbus/proto:chassis_cc_proto",
        "//modules/common/adapters:adapter_gflags",
        "//modules/common/configs:config_gflags",
        "//modules/dreamview/proto:hmi_status_cc_proto",
        "//modules/localization/proto:localization_cc_proto",
        "//modules/perception/proto:perception_obstacle_cc_proto",
        "//modules/perception/proto:traffic_light_detection_cc_proto",
        "//modules/planning/common:feature_output",
        "//modules/planning/common/util:math_util_lib",
        "//modules/planning/common/util:util_lib",
        "//modules/planning/proto:learning_data_cc_proto",
        "//modules/prediction/proto:prediction_obstacle_cc_proto",
        "//modules/prediction/util:data_extraction",
<<<<<<< HEAD
        "//modules/routing/proto:routing_cc_proto",
=======
        "//modules/routing/proto:routing_proto",
        "//modules/storytelling/proto:story_proto",
>>>>>>> df2dd0ab
        "//third_party:boost",
        "@com_google_absl//absl/strings",
    ],
)

cc_library(
    name = "trajectory_evaluator",
    srcs = ["trajectory_evaluator.cc"],
    hdrs = ["trajectory_evaluator.h"],
    copts = [
        "-DMODULE_NAME=\\\"planning\\\"",
    ],
    deps = [
        "//cyber",
        "//modules/planning/common:planning_gflags",
        "//modules/planning/common/util:util_lib",
        "//modules/planning/pipeline:evaluator_logger",
        "//modules/planning/proto:learning_data_cc_proto",
    ],
)

cc_library(
    name = "dependency_injector",
    hdrs = ["dependency_injector.h"],
    copts = [
        "-DMODULE_NAME=\\\"planning\\\"",
    ],
    deps = [
        ":ego_info",
        ":frame",
        ":history",
        ":planning_context",
    ],
)

cpplint()<|MERGE_RESOLUTION|>--- conflicted
+++ resolved
@@ -232,7 +232,6 @@
         "-DMODULE_NAME=\\\"planning\\\"",
     ],
     deps = [
-<<<<<<< HEAD
         "//modules/canbus/proto:chassis_cc_proto",
         "//modules/localization/proto:localization_cc_proto",
         "//modules/map/relative_map/proto:navigation_cc_proto",
@@ -240,14 +239,7 @@
         "//modules/planning/proto:pad_msg_cc_proto",
         "//modules/prediction/proto:prediction_obstacle_cc_proto",
         "//modules/routing/proto:routing_cc_proto",
-=======
-        "//modules/localization/proto:localization_proto",
-        "//modules/map/relative_map/proto:navigation_proto",
-        "//modules/perception/proto:perception_proto",
-        "//modules/planning/proto:planning_proto",
-        "//modules/prediction/proto:prediction_proto",
-        "//modules/storytelling/proto:story_proto",
->>>>>>> df2dd0ab
+        "//modules/storytelling/proto:story_cc_proto",
     ],
 )
 
@@ -506,12 +498,8 @@
         "//modules/planning/proto:learning_data_cc_proto",
         "//modules/prediction/proto:prediction_obstacle_cc_proto",
         "//modules/prediction/util:data_extraction",
-<<<<<<< HEAD
         "//modules/routing/proto:routing_cc_proto",
-=======
-        "//modules/routing/proto:routing_proto",
-        "//modules/storytelling/proto:story_proto",
->>>>>>> df2dd0ab
+        "//modules/storytelling/proto:story_cc_proto",
         "//third_party:boost",
         "@com_google_absl//absl/strings",
     ],
